import random
import numpy as np
from rlcard.envs.env import Env
from rlcard.games.doudizhu import *
from rlcard.games.doudizhu.game import DoudizhuGame as Game
<<<<<<< HEAD
from rlcard.utils.utils import *
import os
root_path = rlcard.__path__[0]
with open(os.path.join(root_path, 'games/doudizhu/jsondata/specific_map.json'), 'r') as file:
    SPECIFIC_MAP = json.load(file)
with open(os.path.join(root_path, 'games/doudizhu/jsondata/action_space.json'), 'r') as file:
    ACTION_SPACE = list(json.load(file).keys())
=======
from rlcard.games.doudizhu.utils import CARD_RANK_STR, SPECIFIC_MAP, ACTION_LIST
>>>>>>> bb9cb3db


class DoudizhuEnv(Env):
    """
    Doudizhu Environment
    """

    def __init__(self):
        super().__init__(Game())

    def extract_state(self, state):
        """Encode state

        Args:
            state (dict): dict of original state

        Returns:
            numpy array: 6×60 array
                         60: 4 suits cards of 15 ranks from 3 to red joker
                         6 : current player's cards
                             union other players' cards
                             recent three actions
                             union of played cards
        """

        def add_cards(array, cards):
            suit = 0
            for index, card in enumerate(cards):
                if index != 0 and card == cards[index-1]:
                    suit += 1
                else:
                    suit = 0
                rank = CARD_RANK_STR.index(card)
                array[rank+suit*15] += 1

        encoded_state = np.zeros((6, 60), dtype=int)
        add_cards(encoded_state[0], state['remaining'])
        add_cards(encoded_state[1], state['cards_others'])
        for i, action in enumerate(state['trace'][-3:]):
            if action[1] != 'pass':
                add_cards(encoded_state[4-i], action[1])
        if state['cards_played'] is not None:
            add_cards(encoded_state[5], state['cards_played'])
        return encoded_state

    def get_payoffs(self):
        return self.game.game_result

    def decode_action(self, action_id):
        abstract_action = ACTION_LIST[action_id]
        legal_actions = self.game.state['actions']
        specific_actions = []
        for legal_action in legal_actions:
            for abstract in SPECIFIC_MAP[legal_action]:
                if abstract == abstract_action:
                    specific_actions.append(legal_action)
        if len(specific_actions) > 0:
            return random.choice(specific_actions)
        return random.choice(legal_actions)<|MERGE_RESOLUTION|>--- conflicted
+++ resolved
@@ -3,7 +3,6 @@
 from rlcard.envs.env import Env
 from rlcard.games.doudizhu import *
 from rlcard.games.doudizhu.game import DoudizhuGame as Game
-<<<<<<< HEAD
 from rlcard.utils.utils import *
 import os
 root_path = rlcard.__path__[0]
@@ -11,9 +10,7 @@
     SPECIFIC_MAP = json.load(file)
 with open(os.path.join(root_path, 'games/doudizhu/jsondata/action_space.json'), 'r') as file:
     ACTION_SPACE = list(json.load(file).keys())
-=======
 from rlcard.games.doudizhu.utils import CARD_RANK_STR, SPECIFIC_MAP, ACTION_LIST
->>>>>>> bb9cb3db
 
 
 class DoudizhuEnv(Env):

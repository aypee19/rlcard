--- conflicted
+++ resolved
@@ -6,11 +6,7 @@
 
 from rlcard.games.limitholdem.player import LimitholdemPlayer as Player
 
-<<<<<<< HEAD
-class LimitholdemRound(Round):
-=======
 class LimitholdemRound(object):
->>>>>>> 48843d58
     ''' Round can call other Classes' functions to keep the game running
     '''
 
@@ -75,11 +71,7 @@
             self.raised[self.button] = max(self.raised)
             players[self.button].in_chips += diff
             self.not_raise_num += 1
-<<<<<<< HEAD
-            
-=======
 
->>>>>>> 48843d58
         elif action == 'raise':
             diff = max(self.raised) - self.raised[self.button] + self.raise_amount
             self.raised[self.button] = max(self.raised) + self.raise_amount
